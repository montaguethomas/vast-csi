--- conflicted
+++ resolved
@@ -64,18 +64,11 @@
     project: dev/orion
     branch: $ORION_BRANCH
     strategy: depend
-<<<<<<< HEAD
-  variables:
-    INSTALL_IMAGE: latest-4.6.0
-    VAST_COMET_KWARG: csi_plugin_version=${CI_PIPELINE_ID}
-    UPGRADE_TO: $INSTALL_IMAGE
-=======
   allow_failure: true
   variables:
     INSTALL_IMAGE: latest-4.6.0
     VAST_upgrade_to: $INSTALL_IMAGE
     VAST_COMET_KWARG: csi_plugin_version=${CI_PIPELINE_ID}
->>>>>>> c0e9fc68
 
 
 test_csi:
@@ -85,21 +78,12 @@
   except: null
   parallel:
     matrix:
-<<<<<<< HEAD
-      - INSTALL_IMAGE:
-        - latest-4-2-0
-        - latest-4-3-0
-        - latest-4-4-0
-        - latest-4.5.0
-        - latest-4.6.0
-=======
       - INSTALL_IMAGE: release-4-2-0-sp13-712743
       - INSTALL_IMAGE: release-4-3-0-sp6-684593
       - INSTALL_IMAGE: release-4-4-0-sp-active-769228
       - INSTALL_IMAGE: release-4-5-0-sp4-839938
       - INSTALL_IMAGE: latest-4.6.0
       - INSTALL_IMAGE: latest-4.7.0
->>>>>>> c0e9fc68
 
 
 update_dockerhub [prod]: &update_dockerhub
