--- conflicted
+++ resolved
@@ -6,12 +6,7 @@
 parameters:
   vip_pool_name: vippool-1
   root_export: /k8s
-<<<<<<< HEAD
   view_policy: default
-  lb_strategy: roundrobin
-=======
-  mount_options: ''
->>>>>>> d73a0b84
   volume_name_fmt: csi:{namespace}:{name}:{id}
 reclaimPolicy: Delete
 volumeBindingMode: Immediate
