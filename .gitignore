--- conflicted
+++ resolved
@@ -1,4 +1,3 @@
-<<<<<<< HEAD
 # Byte-compiled / optimized / DLL files
 __pycache__/
 *.py[cod]
@@ -165,10 +164,7 @@
 .lh/
 .DS_Store
 .merge-chain
-=======
-.merge-chain
 /tests/*
 .idea/*
 .pytest_cache
-__pycache__/*
->>>>>>> 5b30d7a3
+__pycache__/*