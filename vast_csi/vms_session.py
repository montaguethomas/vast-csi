import os
import json
import requests
from pprint import pformat
from typing import ClassVar

from easypy.bunch import Bunch
from easypy.caching import cached_property
from easypy.collections import shuffled
from easypy.misc import at_least
from easypy.tokens import (
    ROUNDROBIN,
    RANDOM,
    CONTROLLER_AND_NODE,
    CONTROLLER,
    NODE,
)
from plumbum import cmd
from plumbum import local, ProcessExecutionError

from .logging import logger
from .configuration import Config
from .exceptions import ApiError, MountFailed
from .utils import parse_load_balancing_strategy
from . import csi_types as types


class RESTSession(requests.Session):
    def __init__(self, *args, auth, base_url, ssl_verify, **kwargs):
        super().__init__(*args, **kwargs)
        self.base_url = base_url.rstrip("/")
        self.ssl_verify = ssl_verify
        self.auth = auth
        self.headers["Accept"] = "application/json"
        self.headers["Content-Type"] = "application/json"
        self.config = Config()

    def request(self, verb, api_method, *args, params=None, log_result=True, **kwargs):
        verb = verb.upper()
        api_method = api_method.strip("/")
        url = [self.base_url, api_method]
        url.extend(args)
        url += [""]  # ensures a '/' at the end
        url = "/".join(str(p) for p in url)
        logger.info(f">>> [{verb}] {url}")

        if "data" in kwargs:
            kwargs["data"] = json.dumps(kwargs["data"])

        if params or kwargs:
            for line in pformat(dict(kwargs, params=params)).splitlines():
                logger.info(f"    {line}")

        ret = super().request(
            verb, url, verify=self.ssl_verify, params=params, **kwargs
        )

        if ret.status_code in (400, 503):
            raise ApiError(response=ret)
        ret.raise_for_status()

        logger.info(f"<<< [{verb}] {url}")
        if ret.content:
            ret = Bunch.from_dict(ret.json())
            if log_result:
                for line in pformat(ret).splitlines():
                    logger.info(f"    {line}")
            else:
                size = len(ret) if isinstance(ret, (dict, tuple, list, str)) else '-'
                logger.info(f"{type(ret)[{size}]}")
        else:
            ret = None
        logger.info(f"--- [{verb}] {url}: Done")
        return ret

    def __getattr__(self, attr):
        if attr.startswith("_"):
            raise AttributeError(attr)

        def func(*args, log_result=True, **params):
            return self.request("get", attr, *args, params=params, log_result=log_result)

        func.__name__ = attr
        func.__qualname__ = f"{self.__class__.__qualname__}.{attr}"
        setattr(self, attr, func)
        return func


class VmsSession(RESTSession):
    """
    Communication with vms cluster.
    Operations over vip pools, quotas, snapshots etc.
    """

    _vip_round_robin_idx: ClassVar[int] = -1

    # ----------------------------
    # Clusters
    @property
    def cluster(self) -> Bunch:
        """Get cluster info"""
        return Bunch.from_dict(self.clusters()[0])

    def delete_folder(self, path: str):
        """Delete remote cluster folder by provided path."""
        try:
            self.delete(f"/clusters/{self.cluster.id}/delete_folder/", json={"path": path})
        except ApiError as e:
            if "no such directory" in e.render():
                logger.debug(f"remote folder was probably already deleted ({e})")
            else:
                raise

    # ----------------------------
    # View policies
    def get_policy_by_name(self, policy_name: str):
        """
        Get view policy by name.
        Returns: None if policy doesn't exist.
        """
        if res := self.viewpolicies(name=policy_name):
            return Bunch.from_dict(res[0])

    def ensure_view_policy(self, policy_name: str):
        """Check if view policy exists on remote cluster and if not create new policy with provided name."""
        if (policy := self.get_policy_by_name(policy_name)) is None:
            raise Exception(f"No such policy: {policy_name}. Please create policy manually")
        return policy

    # ----------------------------
    # Views
    def get_view_by_path(self, path):
        """
        Get list of views that contain provided path.
        If there is no view for specific path empty list will be returned.
        """
        return self.views(path=path)

    def create_view(self, path: str, policy_id: int, create_dir: bool = True):
        """
        Create new view on remove cluster
        Args:
            path: full system path to create view for.
            policy_id: id of view policy that should be assigned to view.
            create_dir: if underlying directory should be created along with view.
        Returns:
            newly created view as dictionary.
        """
        data = {
            "path": path,
            "create_dir": create_dir,
            "protocols": ["NFS"],
            "policy_id": policy_id
        }
        return self.post("views", data)

    def delete_view(self, path: str):
        """Delete view by provided path criteria."""
        if res := self.views(path=path):
            self.delete(f"views/{res[0]['id']}")

    # ----------------------------
    # Vip pools
    def get_vip(self, vip_pool_name: str, load_balancing: str = None):
        """
        Get vip pool by provided id.
        Returns:
            One of ips from provided vip pool according to provided load balancing strategy.
        """
<<<<<<< HEAD
        load_balancing = parse_load_balancing_strategy(load_balancing or self.config.load_balancing)
        vips = [vip for vip in self.vips() if vip.vippool == vip_pool_name]
=======
        storage_options = StorageClassOptions.with_defaults()
        load_balancing = load_balancing or storage_options.load_balancing_strategy
        vips = [vip for vip in self.vips(log_result=False) if vip.vippool == vip_pool_name]
>>>>>>> d73a0b84
        if not vips:
            raise Exception(f"No vips in pool {vip_pool_name}")

        if load_balancing == ROUNDROBIN:
            self._vip_round_robin_idx = (self._vip_round_robin_idx + 1) % len(vips)
            vip = vips[self._vip_round_robin_idx]
        elif load_balancing == RANDOM:
            vip = shuffled(vips)[0]
        else:
            raise Exception(
                f"Invalid load_balancing mode: '{load_balancing}'"
            )

        logger.info(
            f"Using {load_balancing} - chose {vip.title}, currently connected to {vip.cnode}"
        )
        return vip.ip

    # ----------------------------
    # Quotas
    def list_quotas(self, max_entries) -> Bunch:
        """List of quotas"""
        return self.quotas(page_size=max_entries)

    def create_quota(self, data):
        """Create new quota"""
        return self.post("quotas", data=data)

    def get_quota(self, volume_id):
        """Get quota by volume id."""
        quotas = self.quotas(path__contains=volume_id)
        if not quotas:
            return
        elif len(quotas) > 1:
            names = ", ".join(sorted(q.name for q in quotas))
            raise Exception(f"Too many quotas on {volume_id}: {names}")
        else:
            return quotas[0]

    def get_quotas_by_path(self, path):
        path = path.rstrip("/")
        return self.quotas(path=path)

    def update_quota(self, quota_id, data):
        """Update existing quota."""
        self.patch(f"quotas/{quota_id}", data=data)

    def delete_quota(self, quota_id):
        """Delete quota"""
        self.delete(f"quotas/{quota_id}")

    # ----------------------------
    # Snapshots

    def snapshot_list(self, page_size):
        return self.snapshots(page_size=page_size)

    def has_snapshots(self, path):
        path = path.rstrip("/") + "/"
        ret = self.snapshots(path=path, page_size=10)  # we intentionally limit the number of results
        return ret.results

    def create_snapshot(self, data):
        """Create new snapshot."""
        return self.post("snapshots", data=data)

    def get_snapshot(self, snapshot_name=None, snapshot_id=None):
        """
        Get snapshot by name or by id.
        Only one argument should be provided.
        """
        if snapshot_name:
            ret = self.snapshots(name=snapshot_name)
            if len(ret) > 1:
                raise Exception(f"Too many snapshots named {snapshot_name}: ({len(ret)})")
            return ret[0]
        else:
            return self.snapshots(snapshot_id)

    def delete_snapshot(self, snapshot_id):
        self.delete(f"snapshots/{snapshot_id}")

    def get_by_token(self, token):
        """
        This method used to iterate over paginated resources (snapshots, quotas etc).
        Where after first request to resource list token for next page is returned.
        """
        return self.get(token)


class TestVmsSession(RESTSession):
    """RestSession simulation for sanity tests"""

    def create_fake_quota(self, volume_id):
        class FakeQuota:

            def __init__(self, volume_id):
                super().__init__()
                self._volume = types.Volume()
                self._volume_id = volume_id

            def __str__(self):
                return "<< FakeQuota >>"

            def __getattr__(self, item):
                return getattr(self._volume, item)

            @property
            def id(self):
                return self

            @property
            def path(self):
                return local.path(os.environ["X_CSI_NFS_EXPORT"])[self._volume_id]

            @property
            def hard_limit(self):
                return 1000

        return FakeQuota(volume_id=volume_id)

    def _mount(self, src, tgt, flags=""):
        executable = cmd.mount
        flags = [f.strip() for f in flags.split(",")]
        flags += "port=2049,nolock,vers=3".split(",")
        executable = executable["-o", ",".join(flags)]
        try:
            executable[src, tgt] & logger.pipe_info("mount >>")
        except ProcessExecutionError as exc:
            if exc.retcode == 32:
                raise MountFailed(detail=exc.stderr, src=src, tgt=tgt)
            raise

    def _to_mock_volume(self, vol_id):
        vol_dir = self._mock_mount[vol_id]
        logger.info(f"{vol_dir}")
        if not vol_dir.is_dir():
            logger.info(f"{vol_dir} is not dir")
            return
        with self.config.fake_quota_store[vol_id].open("rb") as f:
            vol = self.create_fake_quota(volume_id=vol_id)
            vol.ParseFromString(f.read())
            return vol

    @cached_property
    def _mock_mount(self):
        target_path = self.config.controller_root_mount
        if not target_path.exists():
            target_path.mkdir()

        if not os.path.ismount(target_path):
            mount_spec = f"{self.config.nfs_server}:{self.config.sanity_test_nfs_export}"
            self._mount(
                mount_spec,
                target_path,
                flags=",".join(self.config.mount_options),
            )
            logger.info(f"mounted successfully: {target_path}")

        return target_path

    def get_vip(self, *_, **__) -> str:
        return self.config.nfs_server

    def get_quota(self, volume_id: str) -> "FakeQuota":
        """Create fake quota object which can simulate attributes of original Quota butch."""
        return self._to_mock_volume(volume_id)

    def delete_quota(self, quota: "FakeQuota"):
        """
        Delete all folders and files under '/csi-volumes/<volume id>
        Normally in this method quota id should be passed but here we abuse first position argument to
        pass FakeQuota which were initialized before and has '_volume_id' attribute.
        """
        self.config.controller_root_mount[quota._volume_id].delete()
        self.config.fake_quota_store[quota._volume_id].delete()

    def list_quotas(self, starting_token=None, max_entries=None):
        """
        This method simulates behaviour of list_quotas but instead requesting quotas from remote cluster
        it gets list of local volumes that were created before.
        """
        fields = Bunch.from_dict({
            "next_token": None,
            "results": []
        })

        starting_inode = int(starting_token) if starting_token else 0
        vols = (d for d in os.scandir(self._mock_mount) if d.is_dir())
        vols = sorted(vols, key=lambda d: d.inode())
        logger.info(f"Got {len(vols)} volumes in {self._mock_mount}")
        start_idx = 0

        logger.info(f"Skipping to {starting_inode}")
        for start_idx, d in enumerate(vols):
            if d.inode() > starting_inode:
                break

        del vols[:start_idx]

        remain = 0
        if max_entries:
            remain = at_least(0, len(vols) - max_entries)
            vols = vols[:max_entries]

        if remain:
            fields.next_token = str(vols[-1].inode())

        fields.results = [self._to_mock_volume(vol.name) for vol in vols]
        return fields

    def get_by_token(self, token):
        return self.list_quotas(starting_token=token)

    def _empty(self, *_, **__):
        """
        empty method for test scenarios
        Method needs to be declared for compatibility with sanity tests.
        """
        pass

    update_quota = _empty
    delete_view = _empty
    delete_folder = _empty
    get_view_by_path = _empty<|MERGE_RESOLUTION|>--- conflicted
+++ resolved
@@ -167,14 +167,8 @@
         Returns:
             One of ips from provided vip pool according to provided load balancing strategy.
         """
-<<<<<<< HEAD
         load_balancing = parse_load_balancing_strategy(load_balancing or self.config.load_balancing)
-        vips = [vip for vip in self.vips() if vip.vippool == vip_pool_name]
-=======
-        storage_options = StorageClassOptions.with_defaults()
-        load_balancing = load_balancing or storage_options.load_balancing_strategy
         vips = [vip for vip in self.vips(log_result=False) if vip.vippool == vip_pool_name]
->>>>>>> d73a0b84
         if not vips:
             raise Exception(f"No vips in pool {vip_pool_name}")
 
